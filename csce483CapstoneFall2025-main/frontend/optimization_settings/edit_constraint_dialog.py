import tkinter as tk
from tkinter import ttk, messagebox
from typing import List, Dict, Optional
from .expression_evaluator import ExpressionEvaluator
from ..ui_theme import (
    COLORS,
    FONTS,
    apply_modern_theme,
    create_card,
    create_primary_button,
    create_secondary_button,
)


class EditConstraintDialog(tk.Toplevel):
    def __init__(
        self,
        parent,
        parameters: List[str],
        node_expressions: List[str],
        constraint: Dict[str, str],
        allowed_left_items: List[str],
    ):
        super().__init__(parent)
        apply_modern_theme(self)
        self.configure(bg=COLORS["bg_primary"])
        self.allowed_left_items = allowed_left_items
        self.title("Edit Constraint")
        self.parameters = parameters
        self.node_expressions = node_expressions
        self.all_allowed_vars_display = parameters + node_expressions
        self.constraint: Optional[Dict[str, str]] = constraint
        # Instantiate evaluator with separate lists
        self.evaluator = ExpressionEvaluator(
            parameters=parameters, node_expressions=node_expressions
        )

        container = create_card(self)
        container.pack(fill=tk.BOTH, expand=True, padx=24, pady=24)
        body = container.inner
        body.configure(bg=COLORS["bg_secondary"])
        body.columnconfigure(0, weight=1)
        body.columnconfigure(1, weight=1)
        body.columnconfigure(2, weight=1)

        # --- Left Expression ---
        left_frame = tk.Frame(body, bg=COLORS["bg_secondary"])
        left_frame.grid(row=0, column=0, sticky="nsew", padx=(0, 12))
        tk.Label(
            left_frame,
            text="Left",
            font=FONTS["body"],
            bg=COLORS["bg_secondary"],
            fg=COLORS["text_primary"],
        ).pack(anchor="w")
        self.left_var = tk.StringVar(value=constraint["left"])
        self.left_combobox = ttk.Combobox(
            left_frame,
            textvariable=self.left_var,
            values=self.allowed_left_items,
            state="readonly",
            width=22,
        )
        self.left_combobox.pack(fill=tk.X, pady=(6, 0))
        if (
            self.left_var.get() not in self.allowed_left_items
            and self.allowed_left_items
        ):
            self.left_var.set(self.allowed_left_items[0])
        elif not self.allowed_left_items:
            self.left_var.set("")

        # --- Operator ---
        operator_frame = tk.Frame(body, bg=COLORS["bg_secondary"])
        operator_frame.grid(row=0, column=1, sticky="nsew", padx=12)
        tk.Label(
            operator_frame,
            text="Operator",
            font=FONTS["body"],
            bg=COLORS["bg_secondary"],
            fg=COLORS["text_primary"],
        ).pack(anchor="w")
        self.operator_var = tk.StringVar(value=constraint["operator"])
        operators = ["=", ">=", "<="]
        for op in operators:
            ttk.Radiobutton(
                operator_frame, text=op, variable=self.operator_var, value=op
            ).pack(anchor="w", pady=(4, 0))

        # --- Right Expression/Value ---
<<<<<<< HEAD
        right_frame = ttk.Frame(self)
        right_frame.pack(side=tk.LEFT, padx=5, pady=5)
        right_label = ttk.Label(right_frame, text="Right:")
        right_label.pack()
        self.right_var = tk.StringVar(value=constraint.get("right", ""))
        ttk.Entry(right_frame, textvariable=self.right_var, width=15).pack(side=tk.LEFT)

        # --- X-Window (optional) ---
        xwin_frame = ttk.Frame(self)
        xwin_frame.pack(side=tk.LEFT, padx=10, pady=5)

        ttk.Label(xwin_frame, text="From x:").grid(row=0, column=0, sticky="w")
        self.xmin_var = tk.StringVar(value="" if constraint.get("x_min") is None else str(constraint.get("x_min")))
        ttk.Entry(xwin_frame, textvariable=self.xmin_var, width=10).grid(row=0, column=1, padx=(4, 10))

        ttk.Label(xwin_frame, text="To x:").grid(row=1, column=0, sticky="w")
        self.xmax_var = tk.StringVar(value="" if constraint.get("x_max") is None else str(constraint.get("x_max")))
        ttk.Entry(xwin_frame, textvariable=self.xmax_var, width=10).grid(row=1, column=1, padx=(4, 10))

        # --- OK / Cancel ---
        button_frame = ttk.Frame(self)
        button_frame.pack(pady=10)
        ttk.Button(button_frame, text="OK", command=self.on_ok).pack(side=tk.LEFT, padx=5)
        ttk.Button(button_frame, text="Cancel", command=self.on_cancel).pack(side=tk.LEFT, padx=5)

    def _parse_float_or_none(self, s: str):
        s = (s or "").strip()
        if not s:
            return None
        return float(s)

=======
        right_frame = tk.Frame(body, bg=COLORS["bg_secondary"])
        right_frame.grid(row=0, column=2, sticky="nsew", padx=(12, 0))
        tk.Label(
            right_frame,
            text="Right",
            font=FONTS["body"],
            bg=COLORS["bg_secondary"],
            fg=COLORS["text_primary"],
        ).pack(anchor="w")
        self.right_var = tk.StringVar(value=constraint["right"])
        ttk.Entry(right_frame, textvariable=self.right_var, width=22).pack(
            fill=tk.X, pady=(6, 0)
        )

        # --- OK and Cancel Buttons ---
        button_frame = tk.Frame(body, bg=COLORS["bg_secondary"])
        button_frame.grid(row=1, column=0, columnspan=3, pady=(18, 0), sticky=tk.E)
        create_secondary_button(button_frame, text="Cancel", command=self.on_cancel).pack(
            side=tk.RIGHT, padx=(0, 10)
        )
        create_primary_button(button_frame, text="Save Changes", command=self.on_ok).pack(
            side=tk.RIGHT
        )
>>>>>>> dc4c164d

    def on_ok(self):
        left = self.left_var.get().strip()
        operator = self.operator_var.get()
        right = self.right_var.get().strip()

        if not left or not operator or not right:
            messagebox.showerror("Error", "All fields are required.")
            return

        # left still must be a single, allowed item
        if left not in (self.parameters + self.node_expressions):
            messagebox.showerror("Validation Error", f"Invalid left-hand side: '{left}'.", parent=self)
            return

        if not self.is_valid_input(right):
            return

        # NEW: window
        try:
            xmin = self._parse_float_or_none(self.xmin_var.get())
            xmax = self._parse_float_or_none(self.xmax_var.get())
            if xmin is not None and xmax is not None and xmin >= xmax:
                messagebox.showerror("Validation Error", "From x must be less than To x.", parent=self)
                return
        except ValueError:
            messagebox.showerror("Validation Error", "From x / To x must be numbers.", parent=self)
            return

        if self.constraint is None:
            self.constraint = {}
        self.constraint["left"] = left
        self.constraint["operator"] = operator
        self.constraint["right"] = right
        # NEW:
        self.constraint["x_min"] = xmin
        self.constraint["x_max"] = xmax

        self.destroy()
        
    def on_cancel(self):
        # Don't change the constraint
        self.destroy()

    def is_valid_input(self, input_str: str) -> bool:
        """Validates the right-hand side string as either a valid expression or a number."""
        # 1. Try to validate as an expression using the evaluator
        is_valid_expr, used_vars = self.evaluator.validate_expression(input_str)

        if is_valid_expr:
            # --- REMOVED REDUNDANT LOOP ---
            # If validate_expression returned True, the variables used are already confirmed
            # to be within the evaluator's allowed set (parameters + mangled nodes).
            return True  # It's a valid expression

        # 2. If not a valid expression, check if it's a valid number
        try:
            # TODO: Enhance to handle SI units like '1k', '0.1u' if desired
            float(input_str)
            return True  # It's a valid number
        except ValueError:
            # If it's neither a valid expression nor a valid number
            messagebox.showerror(
                "Validation Error",
                f"Invalid right-hand side: '{input_str}'.\nMust be a valid number or expression using allowed terms.",
                parent=self,
            )
            return False<|MERGE_RESOLUTION|>--- conflicted
+++ resolved
@@ -88,7 +88,6 @@
             ).pack(anchor="w", pady=(4, 0))
 
         # --- Right Expression/Value ---
-<<<<<<< HEAD
         right_frame = ttk.Frame(self)
         right_frame.pack(side=tk.LEFT, padx=5, pady=5)
         right_label = ttk.Label(right_frame, text="Right:")
@@ -107,20 +106,6 @@
         ttk.Label(xwin_frame, text="To x:").grid(row=1, column=0, sticky="w")
         self.xmax_var = tk.StringVar(value="" if constraint.get("x_max") is None else str(constraint.get("x_max")))
         ttk.Entry(xwin_frame, textvariable=self.xmax_var, width=10).grid(row=1, column=1, padx=(4, 10))
-
-        # --- OK / Cancel ---
-        button_frame = ttk.Frame(self)
-        button_frame.pack(pady=10)
-        ttk.Button(button_frame, text="OK", command=self.on_ok).pack(side=tk.LEFT, padx=5)
-        ttk.Button(button_frame, text="Cancel", command=self.on_cancel).pack(side=tk.LEFT, padx=5)
-
-    def _parse_float_or_none(self, s: str):
-        s = (s or "").strip()
-        if not s:
-            return None
-        return float(s)
-
-=======
         right_frame = tk.Frame(body, bg=COLORS["bg_secondary"])
         right_frame.grid(row=0, column=2, sticky="nsew", padx=(12, 0))
         tk.Label(
@@ -135,6 +120,18 @@
             fill=tk.X, pady=(6, 0)
         )
 
+        # --- OK / Cancel ---
+        button_frame = ttk.Frame(self)
+        button_frame.pack(pady=10)
+        ttk.Button(button_frame, text="OK", command=self.on_ok).pack(side=tk.LEFT, padx=5)
+        ttk.Button(button_frame, text="Cancel", command=self.on_cancel).pack(side=tk.LEFT, padx=5)
+
+    def _parse_float_or_none(self, s: str):
+        s = (s or "").strip()
+        if not s:
+            return None
+        return float(s)
+
         # --- OK and Cancel Buttons ---
         button_frame = tk.Frame(body, bg=COLORS["bg_secondary"])
         button_frame.grid(row=1, column=0, columnspan=3, pady=(18, 0), sticky=tk.E)
@@ -144,7 +141,6 @@
         create_primary_button(button_frame, text="Save Changes", command=self.on_ok).pack(
             side=tk.RIGHT
         )
->>>>>>> dc4c164d
 
     def on_ok(self):
         left = self.left_var.get().strip()
